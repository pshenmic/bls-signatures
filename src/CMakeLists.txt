--- conflicted
+++ resolved
@@ -1,50 +1,8 @@
-<<<<<<< HEAD
-CMAKE_MINIMUM_REQUIRED(VERSION 3.14 FATAL_ERROR)
-set (CMAKE_CXX_STANDARD 17)
-
-# CMake 3.14+
-include(FetchContent)
-
-if (DEFINED ENV{RELIC_MAIN})
-  set(RELIC_GIT_TAG "origin/main")
-else ()
-  set(RELIC_GIT_TAG "3a23142be0a5510a3aa93cd6c76fc59d3fc732a5")
-endif ()
-
-message(STATUS "Relic will be built from: ${RELIC_GIT_TAG}")
-
-FetchContent_Declare(
-  relic
-  GIT_REPOSITORY https://github.com/relic-toolkit/relic.git
-  GIT_TAG        ${RELIC_GIT_TAG}
-)
-FetchContent_MakeAvailable(relic)
-=======
->>>>>>> a9618ee0
-
 file(GLOB HEADERS ${CMAKE_CURRENT_SOURCE_DIR}/*.hpp)
 source_group("SrcHeaders" FILES ${HEADERS})
 
-<<<<<<< HEAD
-include_directories(
-  ${INCLUDE_DIRECTORIES}
-  ${relic_SOURCE_DIR}/include
-  ${relic_BINARY_DIR}/include
-  )
-
-if (GMP_FOUND)
-  include_directories(${GMP_INCLUDES})
-endif(GMP_FOUND)
-
-set(C_LIB ${CMAKE_BINARY_DIR}/libbls-dash.a)
-
-add_library(bls-dash ${CMAKE_CURRENT_SOURCE_DIR}/privatekey.cpp)
-
-add_library(blstmp ${HEADERS}
-=======
-add_library(bls
+add_library(bls-dash
   ${HEADERS}
->>>>>>> a9618ee0
   ${CMAKE_CURRENT_SOURCE_DIR}/privatekey.cpp
   ${CMAKE_CURRENT_SOURCE_DIR}/bls.cpp
   ${CMAKE_CURRENT_SOURCE_DIR}/chaincode.cpp
@@ -56,7 +14,7 @@
   ${CMAKE_CURRENT_SOURCE_DIR}/threshold.cpp
 )
 
-target_include_directories(bls
+target_include_directories(bls-dash
   PUBLIC
     ${CMAKE_CURRENT_SOURCE_DIR}
     $<$<BOOL:${GMP_FOUND}>:${GMP_INCLUDES}>
@@ -64,49 +22,23 @@
     ${relic_BINARY_DIR}/include
 )
 
-<<<<<<< HEAD
-if (GMP_FOUND)
-  list(APPEND LIBRARIES_TO_COMBINE COMMAND mkdir ${OPREFIX}gmp || true && cd ${OPREFIX}gmp &&  ${CMAKE_AR} -x ${GMP_NAME})
-endif()
-if (SODIUM_FOUND)
-  message("SODIUM_FOUND in src/CMakeLists.txt")
-  list(APPEND LIBRARIES_TO_COMBINE COMMAND mkdir ${OPREFIX}sodium || true && cd ${OPREFIX}sodium &&  ${CMAKE_AR} -x ${SODIUM_NAME})
-  target_compile_definitions(blstmp PRIVATE BLSALLOC_SODIUM=1)
-else()
-  target_compile_definitions(blstmp PRIVATE)
-endif()
-
-add_custom_target(combined_custom
-        ${LIBRARIES_TO_COMBINE}
-        COMMAND ${CMAKE_AR} -rs ${C_LIB} ${OPREFIX}*/*${CMAKE_C_OUTPUT_EXTENSION}
-        WORKING_DIRECTORY ${CMAKE_BINARY_DIR}
-        DEPENDS blstmp relic_s
-        )
-
-add_library(combined STATIC IMPORTED GLOBAL)
-add_dependencies(combined combined_custom)
-target_link_libraries(bls-dash combined)
-=======
-target_compile_definitions(bls
+target_compile_definitions(bls-dash
   PRIVATE
     BLSALLOC_SODIUM=1
 )
->>>>>>> a9618ee0
 
-target_link_libraries(bls
+target_link_libraries(bls-dash
   PUBLIC
     relic_s
     sodium
 )
 
-<<<<<<< HEAD
-file(GLOB includes "${CMAKE_CURRENT_SOURCE_DIR}/*.hpp")
 install(DIRECTORY ${relic_SOURCE_DIR}/include/ DESTINATION include/bls-dash)
 install(DIRECTORY ${relic_BINARY_DIR}/include/ DESTINATION include/bls-dash)
-install(FILES ${includes} DESTINATION include/bls-dash)
-install(FILES ${C_LIB} DESTINATION lib)
+install(FILES ${HEADERS} DESTINATION include/bls-dash)
+install(FILES $<TARGET_FILE:bls-dash> DESTINATION lib)
 
-if (BUILD_BLS_TESTS)
+if(BUILD_BLS_TESTS)
   add_executable(runtest test.cpp)
   pkg_check_modules(CATCH2 catch2)
   if (CATCH2_FOUND)
@@ -120,25 +52,10 @@
   else()
     target_include_directories(runtest PRIVATE ${CMAKE_CURRENT_SOURCE_DIR}/../contrib/catch)
   endif()
-  if (SODIUM_FOUND)
-    target_link_libraries(runtest blstmp relic_s sodium)
-  else()
-    target_link_libraries(runtest blstmp relic_s)
-  endif()
-=======
-install(DIRECTORY ${relic_SOURCE_DIR}/include/ DESTINATION include/chiabls)
-install(DIRECTORY ${relic_BINARY_DIR}/include/ DESTINATION include/chiabls)
-install(FILES ${HEADERS} DESTINATION include/chiabls)
-install(FILES $<TARGET_FILE:bls> DESTINATION lib)
-
-if(BUILD_BLS_TESTS)
-  include_directories(${CMAKE_CURRENT_SOURCE_DIR}/../contrib/catch)
-  add_executable(runtest test.cpp)
-  target_link_libraries(runtest PRIVATE bls)
->>>>>>> a9618ee0
+  target_link_libraries(runtest PRIVATE bls-dash)
 endif()
 
 if(BUILD_BLS_BENCHMARKS)
   add_executable(runbench test-bench.cpp)
-  target_link_libraries(runbench PRIVATE bls)
+  target_link_libraries(runbench PRIVATE bls-dash)
 endif()