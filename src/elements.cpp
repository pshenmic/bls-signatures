--- conflicted
+++ resolved
@@ -298,18 +298,13 @@
                                  const bool fLegacy)
 {
     G2Element ans;
-<<<<<<< HEAD
     if (fLegacy) {
         ep2_map_legacy(ans.q, message.begin(), BLS::MESSAGE_HASH_LEN);
     } else {
         ep2_map_dst(ans.q, message.begin(), (int)message.size(), dst, dst_len);
     }
-    ans.CheckValid();
-=======
-    ep2_map_dst(ans.q, message.begin(), (int)message.size(), dst, dst_len);
     BLS::CheckRelicErrors();
     assert(ans.IsValid());
->>>>>>> 8fcf3f48
     return ans;
 }
 
