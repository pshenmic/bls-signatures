<<<<<<< HEAD
CGO_LDFLAGS="-L$(PWD)/../build"
=======
SRC_DIR=$(PWD)/../src
BUILD_DIR=$(PWD)/../build
CACHE_DIR=$(PWD)/cache

CGO_LDFLAGS="-L$(BUILD_DIR)"
CGO_CXXFLAGS="-I$(CACHE_DIR) -std=c++14"
>>>>>>> f4dfbfee

GO="go"
COVERAGE_OUTPUT ?= coverage.out

.PHONY: default vet test clean

default: prepare vet test clean

prepare:
ifeq ("$(wildcard $(CACHE_DIR))", "")
	@mkdir -p $(CACHE_DIR)/bls-dash
	@cp -r $(BUILD_DIR)/_deps/relic-src/include/* $(CACHE_DIR)
	@cp -r $(BUILD_DIR)/_deps/relic-build/include/* $(CACHE_DIR)
	@cp -r $(SRC_DIR)/* $(CACHE_DIR)/bls-dash
endif

fmt:  ## Run go fmt to format Go files
	$(GO) fmt

<<<<<<< HEAD
test:  ## Run a basic test suite
	CGO_LDFLAGS=$(CGO_LDFLAGS) $(GO) test
=======
test: ## Run a basic test suite
	CGO_CXXFLAGS=$(CGO_CXXFLAGS) CGO_LDFLAGS=$(CGO_LDFLAGS) $(GO) test
>>>>>>> f4dfbfee

cover:  ## Run tests and generate test coverage file, output coverage results and HTML coverage file.
	CGO_LDFLAGS=$(CGO_LDFLAGS) $(GO) test -coverprofile $(COVERAGE_OUTPUT)
	CGO_LDFLAGS=$(CGO_LDFLAGS) $(GO) tool cover -func=$(COVERAGE_OUTPUT)
	CGO_LDFLAGS=$(CGO_LDFLAGS) $(GO) tool cover -html=$(COVERAGE_OUTPUT)
	rm -f $(COVERAGE_OUTPUT)

vet:  ## Go vet all project code
	CGO_LDFLAGS=$(CGO_LDFLAGS) go vet ./...

help: ## Show This Help
	@for line in $$(cat Makefile | grep "##" | grep -v "grep" | sed  "s/:.*##/:/g" | sed "s/\ /!/g"); do verb=$$(echo $$line | cut -d ":" -f 1); desc=$$(echo $$line | cut -d ":" -f 2 | sed "s/!/\ /g"); printf "%-30s--%s\n" "$$verb" "$$desc"; done

<<<<<<< HEAD
clean:  ## Clean up transient (generated) files
	CGO_LDFLAGS=$(CGO_LDFLAGS) $(GO) clean
	rm -f $(COVERAGE_OUTPUT)
=======
clean: ## Clean up transient (generated) files
	$(GO) clean
	rm -f $(COVERAGE_OUTPUT)
	rm -rf $(CACHE_DIR)
>>>>>>> f4dfbfee
<|MERGE_RESOLUTION|>--- conflicted
+++ resolved
@@ -1,13 +1,9 @@
-<<<<<<< HEAD
-CGO_LDFLAGS="-L$(PWD)/../build"
-=======
 SRC_DIR=$(PWD)/../src
 BUILD_DIR=$(PWD)/../build
 CACHE_DIR=$(PWD)/cache
 
 CGO_LDFLAGS="-L$(BUILD_DIR)"
 CGO_CXXFLAGS="-I$(CACHE_DIR) -std=c++14"
->>>>>>> f4dfbfee
 
 GO="go"
 COVERAGE_OUTPUT ?= coverage.out
@@ -27,33 +23,22 @@
 fmt:  ## Run go fmt to format Go files
 	$(GO) fmt
 
-<<<<<<< HEAD
-test:  ## Run a basic test suite
-	CGO_LDFLAGS=$(CGO_LDFLAGS) $(GO) test
-=======
 test: ## Run a basic test suite
 	CGO_CXXFLAGS=$(CGO_CXXFLAGS) CGO_LDFLAGS=$(CGO_LDFLAGS) $(GO) test
->>>>>>> f4dfbfee
 
 cover:  ## Run tests and generate test coverage file, output coverage results and HTML coverage file.
-	CGO_LDFLAGS=$(CGO_LDFLAGS) $(GO) test -coverprofile $(COVERAGE_OUTPUT)
-	CGO_LDFLAGS=$(CGO_LDFLAGS) $(GO) tool cover -func=$(COVERAGE_OUTPUT)
-	CGO_LDFLAGS=$(CGO_LDFLAGS) $(GO) tool cover -html=$(COVERAGE_OUTPUT)
+	CGO_CXXFLAGS=$(CGO_CXXFLAGS) CGO_LDFLAGS=$(CGO_LDFLAGS) $(GO) test -coverprofile $(COVERAGE_OUTPUT)
+	CGO_CXXFLAGS=$(CGO_CXXFLAGS) CGO_LDFLAGS=$(CGO_LDFLAGS) $(GO) tool cover -func=$(COVERAGE_OUTPUT)
+	CGO_CXXFLAGS=$(CGO_CXXFLAGS) CGO_LDFLAGS=$(CGO_LDFLAGS) $(GO) tool cover -html=$(COVERAGE_OUTPUT)
 	rm -f $(COVERAGE_OUTPUT)
 
 vet:  ## Go vet all project code
-	CGO_LDFLAGS=$(CGO_LDFLAGS) go vet ./...
+	CGO_CXXFLAGS=$(CGO_CXXFLAGS) CGO_LDFLAGS=$(CGO_LDFLAGS) go vet ./...
 
 help: ## Show This Help
 	@for line in $$(cat Makefile | grep "##" | grep -v "grep" | sed  "s/:.*##/:/g" | sed "s/\ /!/g"); do verb=$$(echo $$line | cut -d ":" -f 1); desc=$$(echo $$line | cut -d ":" -f 2 | sed "s/!/\ /g"); printf "%-30s--%s\n" "$$verb" "$$desc"; done
 
-<<<<<<< HEAD
-clean:  ## Clean up transient (generated) files
-	CGO_LDFLAGS=$(CGO_LDFLAGS) $(GO) clean
-	rm -f $(COVERAGE_OUTPUT)
-=======
 clean: ## Clean up transient (generated) files
 	$(GO) clean
 	rm -f $(COVERAGE_OUTPUT)
-	rm -rf $(CACHE_DIR)
->>>>>>> f4dfbfee
+	rm -rf $(CACHE_DIR)